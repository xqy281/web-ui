FROM python:3.11-slim

# Set platform for multi-arch builds (Docker Buildx will set this)
ARG TARGETPLATFORM
ARG NODE_MAJOR=20

# Install system dependencies
RUN apt-get update && apt-get install -y \
    wget \
    netcat-traditional \
    gnupg \
    curl \
    unzip \
    xvfb \
    libgconf-2-4 \
    libxss1 \
    libnss3 \
    libnspr4 \
    libasound2 \
    libatk1.0-0 \
    libatk-bridge2.0-0 \
    libcups2 \
    libdbus-1-3 \
    libdrm2 \
    libgbm1 \
    libgtk-3-0 \
    libxcomposite1 \
    libxdamage1 \
    libxfixes3 \
    libxrandr2 \
    xdg-utils \
    fonts-liberation \
    dbus \
    xauth \
    x11vnc \
    tigervnc-tools \
    supervisor \
    net-tools \
    procps \
    git \
    python3-numpy \
    fontconfig \
    fonts-dejavu \
    fonts-dejavu-core \
    fonts-dejavu-extra \
    vim \
    && rm -rf /var/lib/apt/lists/*

# Install noVNC
RUN git clone https://github.com/novnc/noVNC.git /opt/novnc \
    && git clone https://github.com/novnc/websockify /opt/novnc/utils/websockify \
    && ln -s /opt/novnc/vnc.html /opt/novnc/index.html

# Install Node.js using NodeSource PPA
RUN mkdir -p /etc/apt/keyrings \
    && curl -fsSL https://deb.nodesource.com/gpgkey/nodesource-repo.gpg.key | gpg --dearmor -o /etc/apt/keyrings/nodesource.gpg \
    && echo "deb [signed-by=/etc/apt/keyrings/nodesource.gpg] https://deb.nodesource.com/node_$NODE_MAJOR.x nodistro main" | tee /etc/apt/sources.list.d/nodesource.list \
    && apt-get update \
    && apt-get install nodejs -y \
    && rm -rf /var/lib/apt/lists/*

# Verify Node.js and npm installation (optional, but good for debugging)
RUN node -v && npm -v && npx -v

# Set up working directory
WORKDIR /app

# Copy requirements and install Python dependencies
COPY requirements.txt .
# Ensure 'patchright' is in your requirements.txt or install it directly
# RUN pip install --no-cache-dir -r requirements.txt patchright # If not in requirements
RUN pip install --no-cache-dir -r requirements.txt

<<<<<<< HEAD
# Install Patchright browsers and dependencies
# Patchright documentation suggests PLAYWRIGHT_BROWSERS_PATH is still relevant
# or that Patchright installs to a similar default location that Playwright would.
# Let's assume Patchright respects PLAYWRIGHT_BROWSERS_PATH or its default install location is findable.
ENV PLAYWRIGHT_BROWSERS_PATH=/ms-browsers
RUN mkdir -p $PLAYWRIGHT_BROWSERS_PATH

# Install recommended: Google Chrome (instead of just Chromium for better undetectability)
# The 'patchright install chrome' command might download and place it.
# The '--with-deps' equivalent for patchright install is to run 'patchright install-deps chrome' after.
# RUN patchright install chrome --with-deps

# Alternative: Install Chromium if Google Chrome is problematic in certain environments
RUN patchright install chromium --with-deps
=======
# Install patchright and browsers with system dependencies
ENV PLAYWRIGHT_BROWSERS_PATH=/ms-patchright
RUN patchright install --with-deps chromium
RUN patchright install-deps
>>>>>>> 0146570f

# Copy the application code
COPY . .

# Set up supervisor configuration
RUN mkdir -p /var/log/supervisor
COPY supervisord.conf /etc/supervisor/conf.d/supervisord.conf

EXPOSE 7788 6080 5901 9222

CMD ["/usr/bin/supervisord", "-c", "/etc/supervisor/conf.d/supervisord.conf"]
#CMD ["/bin/bash"]<|MERGE_RESOLUTION|>--- conflicted
+++ resolved
@@ -71,7 +71,6 @@
 # RUN pip install --no-cache-dir -r requirements.txt patchright # If not in requirements
 RUN pip install --no-cache-dir -r requirements.txt
 
-<<<<<<< HEAD
 # Install Patchright browsers and dependencies
 # Patchright documentation suggests PLAYWRIGHT_BROWSERS_PATH is still relevant
 # or that Patchright installs to a similar default location that Playwright would.
@@ -86,12 +85,7 @@
 
 # Alternative: Install Chromium if Google Chrome is problematic in certain environments
 RUN patchright install chromium --with-deps
-=======
-# Install patchright and browsers with system dependencies
-ENV PLAYWRIGHT_BROWSERS_PATH=/ms-patchright
-RUN patchright install --with-deps chromium
-RUN patchright install-deps
->>>>>>> 0146570f
+
 
 # Copy the application code
 COPY . .
